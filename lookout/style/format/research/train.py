--- conflicted
+++ resolved
@@ -1,86 +1,10 @@
 """Facilities to train a FormatModel without a lookout server."""
 from argparse import ArgumentParser
-<<<<<<< HEAD
-import glob
-import logging
-from os.path import join
-from typing import Iterable, Optional
-=======
->>>>>>> 3fce445c
 
 from lookout.core.analyzer import ReferencePointer
-<<<<<<< HEAD
-from lookout.core.api.service_data_pb2 import Change, File
-from lookout.core.lib import filter_files
-=======
->>>>>>> 3fce445c
 from lookout.core.slogging import setup
 
-<<<<<<< HEAD
-from lookout.style.format.analyzer import FormatAnalyzer
-
-
-class FakeDataService:
-    """Fake data service to replace lookout one."""
-
-    def __init__(self, bblfsh_client: BblfshClient, files: Optional[Iterable[File]],
-                 changes: Optional[Iterable[Change]]) -> None:
-        """Construct a fake data service."""
-        self.data_stub = FakeDataStub(files, changes)
-        self.bblfsh_client = bblfsh_client
-
-    def get_data(self):
-        return self.data_stub
-
-    def get_bblfsh(self):
-        return self.bblfsh_client._stub
-
-
-class FakeDataStub:
-    """Fake data stub to replace lookout one."""
-
-    def __init__(self, files: Optional[Iterable[File]], changes: Optional[Iterable[Change]]):
-        """Construct a fake data stub."""
-        self.files = files
-        self.changes = changes
-
-    def GetFiles(self, _):
-        return self.files
-
-    def GetChanges(self, _):
-        return self.changes
-
-
-def train(training_dir: str, output_path: str, language: str, bblfsh: str, config: str,
-          ) -> None:
-    """
-    Train a FormatModel for debugging purposes.
-
-    :param training_dir: Path to the directory containing the files to train from.
-    :param output_path: Path to the model to write.
-    :param language: Language to filter on.
-    :param bblfsh: Address of the babelfish server.
-    :param config: Path to a YAML config to use during the training.
-    """
-    log = logging.getLogger("train")
-    bblfsh_client = BblfshClient(bblfsh)
-    if config is not None:
-        with open(config) as fh:
-            config = safe_load(fh)
-    else:
-        config = FormatAnalyzer.defaults_for_train
-    filenames = glob.glob(join(training_dir, "**", "*"), recursive=True)
-    model = FormatAnalyzer.train(
-        ReferencePointer("someurl", "someref", "somecommit"),
-        config,
-        FakeDataService(bblfsh_client, filter_files(filenames=filenames,
-                                                    line_length_limit=config["global"]["line_length_limit"],
-                                                    client=bblfsh_client, language=language, log=log), None)
-    )
-    model.save(output_path)
-=======
 from lookout.style.format.benchmarks.quality_report_noisy import train
->>>>>>> 3fce445c
 
 
 def main():
