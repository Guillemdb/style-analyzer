--- conflicted
+++ resolved
@@ -209,15 +209,10 @@
     return precision, recall, f1_score
 
 
-<<<<<<< HEAD
 def plot_curve(repositories: Iterable[str], recalls: Mapping[str, numpy.ndarray],
                precisions: Mapping[str, numpy.ndarray], precision_threshold: float,
                rec_threshold_prec: Mapping[str, float],
                confidence_threshold_exp: Mapping[str, float], path_to_figure: str
-=======
-def plot_curve(repo: str, x: numpy.ndarray, y: numpy.ndarray, precision_threshold: float,
-               rec_threshold_prec: float, confidence_threshold_exp: float, path_to_figure: str,
->>>>>>> 59b395bf
                ) -> None:
     """
     Plot y versus x as lines and markers using matplotlib.
@@ -228,8 +223,8 @@
     :param precision_threshold: Precision threshold tolerated by the model. \
            Limit drawn as a red horizontal line on the figure.
     :param rec_threshold_prec: Dict of maximum recall before passing under the precision threshold.
-    :param confidence_threshold_exp: Dict of confidence limit of the last rule before passing under \
-           the precision threshold.
+    :param confidence_threshold_exp: Dict of confidence limit of the last rule before passing \
+           under the precision threshold.
     :param path_to_figure: Path to the output figure, in png format.
     """
     try:
@@ -274,7 +269,7 @@
     repositories = []
     precisions, recalls = (defaultdict(list) for _ in range(2))
     n_mistakes, rec_threshold_prec, prec_max_rec, confidence_threshold_exp, max_rec, \
-    n_rules, n_rules_filtered = ({} for _ in range(7))
+        n_rules, n_rules_filtered = ({} for _ in range(7))
     for url in REPOSITORIES.split("\n"):
         repo = url.split("/")[-1]
         log.info("Fetching %s", url)
@@ -292,11 +287,12 @@
             true_content = get_content_from_repo(input_pattern)
             noisy_content = get_content_from_repo(input_pattern_noisy)
 
-            true_files, noisy_files, start_changes = get_difflib_changes(true_content, noisy_content)
+            true_files, noisy_files, start_changes = get_difflib_changes(true_content,
+                                                                         noisy_content)
             if not true_files:
                 raise ValueError("Noisy repo should count at least one artificial mistake")
             log.info("Number of files modified by adding style noise: %d / %d", len(true_files),
-                    len(true_content))
+                     len(true_content))
             del true_content, noisy_content
 
             client = BblfshClient(bblfsh)
